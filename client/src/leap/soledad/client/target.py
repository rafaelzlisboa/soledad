# -*- coding: utf-8 -*-
# target.py
# Copyright (C) 2013, 2014 LEAP
#
# This program is free software: you can redistribute it and/or modify
# it under the terms of the GNU General Public License as published by
# the Free Software Foundation, either version 3 of the License, or
# (at your option) any later version.
#
# This program is distributed in the hope that it will be useful,
# but WITHOUT ANY WARRANTY; without even the implied warranty of
# MERCHANTABILITY or FITNESS FOR A PARTICULAR PURPOSE. See the
# GNU General Public License for more details.
#
# You should have received a copy of the GNU General Public License
# along with this program. If not, see <http://www.gnu.org/licenses/>.
"""
A U1DB backend for encrypting data before sending to server and decrypting
after receiving.
"""
import cStringIO
import gzip
import logging
import re
import urllib
import threading

from collections import defaultdict
from time import sleep
from uuid import uuid4

import simplejson as json

from u1db import errors
from u1db.remote import utils, http_errors
from u1db.remote.http_target import HTTPSyncTarget
from u1db.remote.http_client import _encode_query_parameter, HTTPClientBase
from zope.proxy import ProxyBase
from zope.proxy import sameProxiedObjects, setProxiedObject

<<<<<<< HEAD
=======
from twisted.internet.task import LoopingCall

>>>>>>> 578d986b
from leap.soledad.common.document import SoledadDocument
from leap.soledad.client.auth import TokenBasedAuth
from leap.soledad.client.crypto import is_symmetrically_encrypted
from leap.soledad.client.crypto import encrypt_doc, decrypt_doc
from leap.soledad.client.crypto import SyncEncrypterPool, SyncDecrypterPool
from leap.soledad.client.events import SOLEDAD_SYNC_SEND_STATUS
from leap.soledad.client.events import SOLEDAD_SYNC_RECEIVE_STATUS
from leap.soledad.client.events import signal


logger = logging.getLogger(__name__)


def _gunzip(data):
    """
    Uncompress data that is gzipped.

    :param data: gzipped data
    :type data: basestring
    """
    buffer = cStringIO.StringIO()
    buffer.write(data)
    buffer.seek(0)
    try:
        data = gzip.GzipFile(mode='r', fileobj=buffer).read()
    except Exception:
        logger.warning("Error while decrypting gzipped data")
    buffer.close()
    return data


class PendingReceivedDocsSyncError(Exception):
    pass


class DocumentSyncerThread(threading.Thread):
    """
    A thread that knowns how to either send or receive a document during the
    sync process.
    """

    def __init__(self, doc_syncer, release_method, failed_method,
                 idx, total, last_request_lock=None, last_callback_lock=None):
        """
        Initialize a new syncer thread.

        :param doc_syncer: A document syncer.
        :type doc_syncer: HTTPDocumentSyncer
        :param release_method: A method to be called when finished running.
        :type release_method: callable(DocumentSyncerThread)
        :param failed_method: A method to be called when we failed.
        :type failed_method: callable(DocumentSyncerThread)
        :param idx: The index count of the current operation.
        :type idx: int
        :param total: The total number of operations.
        :type total: int
        :param last_request_lock: A lock to wait for before actually performing
                                  the request.
        :type last_request_lock: threading.Lock
        :param last_callback_lock: A lock to wait for before actually running
                                  the success callback.
        :type last_callback_lock: threading.Lock
        """
        threading.Thread.__init__(self)
        self._doc_syncer = doc_syncer
        self._release_method = release_method
        self._failed_method = failed_method
        self._idx = idx
        self._total = total
        self._last_request_lock = last_request_lock
        self._last_callback_lock = last_callback_lock
        self._response = None
        self._exception = None
        self._result = None
        self._success = False
        # a lock so we can signal when we're finished
        self._request_lock = threading.Lock()
        self._request_lock.acquire()
        self._callback_lock = threading.Lock()
        self._callback_lock.acquire()
        # make thread interruptable
        self._stopped = None
        self._stop_lock = threading.Lock()

    def run(self):
        """
        Run the HTTP request and store results.

        This method will block and wait for an eventual previous operation to
        finish before actually performing the request. It also traps any
        exception and register any failure with the request.
        """
        with self._stop_lock:
            if self._stopped is None:
                self._stopped = False
            else:
                return

        # eventually wait for the previous thread to finish
        if self._last_request_lock is not None:
            self._last_request_lock.acquire()

        # bail out in case we've been interrupted
        if self.stopped is True:
            return

        try:
            self._response = self._doc_syncer.do_request()
            self._request_lock.release()

            # run success callback
            if self._doc_syncer.success_callback is not None:

                # eventually wait for callback lock release
                if self._last_callback_lock is not None:
                    self._last_callback_lock.acquire()

                # bail out in case we've been interrupted
                if self._stopped is True:
                    return

                self._result = self._doc_syncer.success_callback(
                    self._idx, self._total, self._response)
                self._success = True
                doc_syncer = self._doc_syncer
                self._release_method(self, doc_syncer)
                self._doc_syncer = None
                # let next thread executed its callback
                self._callback_lock.release()

        # trap any exception and signal failure
        except Exception as e:
            self._exception = e
            self._success = False
            # run failure callback
            if self._doc_syncer.failure_callback is not None:

                # eventually wait for callback lock release
                if self._last_callback_lock is not None:
                    self._last_callback_lock.acquire()

                # bail out in case we've been interrupted
                if self.stopped is True:
                    return

                self._doc_syncer.failure_callback(
                    self._idx, self._total, self._exception)

                self._failed_method()
                # we do not release the callback lock here because we
                # failed and so we don't want other threads to succeed.

    @property
    def doc_syncer(self):
        return self._doc_syncer

    @property
    def response(self):
        return self._response

    @property
    def exception(self):
        return self._exception

    @property
    def callback_lock(self):
        return self._callback_lock

    @property
    def request_lock(self):
        return self._request_lock

    @property
    def success(self):
        return self._success

    def stop(self):
        with self._stop_lock:
            self._stopped = True

    @property
    def stopped(self):
        with self._stop_lock:
            return self._stopped

    @property
    def result(self):
        return self._result


class DocumentSyncerPool(object):
    """
    A pool of reusable document syncers.
    """

    POOL_SIZE = 10
    """
    The maximum amount of syncer threads running at the same time.
    """

    def __init__(self, raw_url, raw_creds, query_string, headers,
                 ensure_callback, stop_method):
        """
        Initialize the document syncer pool.

        :param raw_url: The complete raw URL for the HTTP request.
        :type raw_url: str
        :param raw_creds: The credentials for the HTTP request.
        :type raw_creds: dict
        :param query_string: The query string for the HTTP request.
        :type query_string: str
        :param headers: The headers for the HTTP request.
        :type headers: dict
        :param ensure_callback: A callback to ensure we have the correct
                                target_replica_uid, if it was just created.
        :type ensure_callback: callable

        """
        # save syncer params
        self._raw_url = raw_url
        self._raw_creds = raw_creds
        self._query_string = query_string
        self._headers = headers
        self._ensure_callback = ensure_callback
        self._stop_method = stop_method
        # pool attributes
        self._failures = False
        self._semaphore_pool = threading.BoundedSemaphore(
            DocumentSyncerPool.POOL_SIZE)
        self._pool_access_lock = threading.Lock()
        self._doc_syncers = []
        self._threads = []

    def new_syncer_thread(self, idx, total, last_request_lock=None,
                          last_callback_lock=None):
        """
        Yield a new document syncer thread.

        :param idx: The index count of the current operation.
        :type idx: int
        :param total: The total number of operations.
        :type total: int
        :param last_request_lock: A lock to wait for before actually performing
                                  the request.
        :type last_request_lock: threading.Lock
        :param last_callback_lock: A lock to wait for before actually running
                                   the success callback.
        :type last_callback_lock: threading.Lock
        """
        t = None
        # wait for available threads
        self._semaphore_pool.acquire()
        with self._pool_access_lock:
            if self._failures is True:
                return None
            # get a syncer
            doc_syncer = self._get_syncer()
            # we rely on DocumentSyncerThread.run() to release the lock using
            # self.release_syncer so we can launch a new thread.
            t = DocumentSyncerThread(
                doc_syncer, self.release_syncer, self.cancel_threads,
                idx, total,
                last_request_lock=last_request_lock,
                last_callback_lock=last_callback_lock)
            self._threads.append(t)
            return t

    def _failed(self):
        with self._pool_access_lock:
            self._failures = True

    @property
    def failures(self):
        return self._failures

    def _get_syncer(self):
        """
        Get a document syncer from the pool.

        This method will create a new syncer whenever there is no syncer
        available in the pool.

        :return: A syncer.
        :rtype: HTTPDocumentSyncer
        """
        syncer = None
        # get an available syncer or create a new one
        try:
            syncer = self._doc_syncers.pop()
        except IndexError:
            syncer = HTTPDocumentSyncer(
                self._raw_url, self._raw_creds, self._query_string,
                self._headers, self._ensure_callback)
        return syncer

    def release_syncer(self, syncer_thread, doc_syncer):
        """
        Return a syncer to the pool after use and check for any failures.

        :param syncer: The syncer to be returned to the pool.
        :type syncer: HTTPDocumentSyncer
        """
        with self._pool_access_lock:
            self._doc_syncers.append(doc_syncer)
            if syncer_thread.success is True:
                self._threads.remove(syncer_thread)
            self._semaphore_pool.release()

    def cancel_threads(self):
        """
        Stop all threads in the pool.
        """
        # stop sync
        self._stop_method()
        stopped = []
        # stop all threads
        logger.warning("Soledad sync: cancelling sync threads...")
        with self._pool_access_lock:
            self._failures = True
            while self._threads:
                t = self._threads.pop(0)
                t.stop()
                self._doc_syncers.append(t.doc_syncer)
                stopped.append(t)
        # release locks and join
        while stopped:
            t = stopped.pop(0)
            t.request_lock.acquire(False)   # just in case
            t.request_lock.release()
            t.callback_lock.acquire(False)  # just in case
            t.callback_lock.release()
        # release any blocking semaphores
        for i in xrange(DocumentSyncerPool.POOL_SIZE):
            try:
                self._semaphore_pool.release()
            except ValueError:
                break
        logger.warning("Soledad sync: cancelled sync threads.")

    def cleanup(self):
        """
        Close and remove any syncers from the pool.
        """
        with self._pool_access_lock:
            while self._doc_syncers:
                syncer = self._doc_syncers.pop()
                syncer.close()
                del syncer


class HTTPDocumentSyncer(HTTPClientBase, TokenBasedAuth):

    def __init__(self, raw_url, creds, query_string, headers, ensure_callback):
        """
        Initialize the client.

        :param raw_url: The raw URL of the target HTTP server.
        :type raw_url: str
        :param creds: Authentication credentials.
        :type creds: dict
        :param query_string: The query string for the HTTP request.
        :type query_string: str
        :param headers: The headers for the HTTP request.
        :type headers: dict
        :param ensure_callback: A callback to ensure we have the correct
                                target_replica_uid, if it was just created.
        :type ensure_callback: callable
        """
        HTTPClientBase.__init__(self, raw_url, creds=creds)
        # info needed to perform the request
        self._query_string = query_string
        self._headers = headers
        self._ensure_callback = ensure_callback
        # the actual request method
        self._request_method = None
        self._success_callback = None
        self._failure_callback = None

    def _reset(self):
        """
        Reset this document syncer so we can reuse it.
        """
        self._request_method = None
        self._success_callback = None
        self._failure_callback = None
        self._request_method = None

    def set_request_method(self, method, *args, **kwargs):
        """
        Set the actual method to perform the request.

        :param method: Either 'get' or 'put'.
        :type method: str
        :param args: Arguments for the request method.
        :type args: list
        :param kwargs: Keyworded arguments for the request method.
        :type kwargs: dict
        """
        self._reset()
        # resolve request method
        if method is 'get':
            self._request_method = self._get_doc
        elif method is 'put':
            self._request_method = self._put_doc
        else:
            raise Exception
        # store request method args
        self._args = args
        self._kwargs = kwargs

    def set_success_callback(self, callback):
        self._success_callback = callback

    def set_failure_callback(self, callback):
        self._failure_callback = callback

    @property
    def success_callback(self):
        return self._success_callback

    @property
    def failure_callback(self):
        return self._failure_callback

    def do_request(self):
        """
        Actually perform the request.

        :return: The body and headers of the response.
        :rtype: tuple
        """
        self._ensure_connection()
        args = self._args
        kwargs = self._kwargs
        return self._request_method(*args, **kwargs)

    def _request(self, method, url_parts, params=None, body=None,
                 content_type=None):
        """
        Perform an HTTP request.

        :param method: The HTTP request method.
        :type method: str
        :param url_parts: A list representing the request path.
        :type url_parts: list
        :param params: Parameters for the URL query string.
        :type params: dict
        :param body: The body of the request.
        :type body: str
        :param content-type: The content-type of the request.
        :type content-type: str

        :return: The body and headers of the response.
        :rtype: tuple

        :raise errors.Unavailable: Raised after a number of unsuccesful
                                   request attempts.
        :raise Exception: Raised for any other exception ocurring during the
                          request.
        """

        self._ensure_connection()
        unquoted_url = url_query = self._url.path
        if url_parts:
            if not url_query.endswith('/'):
                url_query += '/'
                unquoted_url = url_query
            url_query += '/'.join(urllib.quote(part, safe='')
                                  for part in url_parts)
            # oauth performs its own quoting
            unquoted_url += '/'.join(url_parts)
        encoded_params = {}
        if params:
            for key, value in params.items():
                key = unicode(key).encode('utf-8')
                encoded_params[key] = _encode_query_parameter(value)
            url_query += ('?' + urllib.urlencode(encoded_params))
        if body is not None and not isinstance(body, basestring):
            body = json.dumps(body)
            content_type = 'application/json'
        headers = {}
        if content_type:
            headers['content-type'] = content_type

        # Patched: We would like to receive gzip pretty please
        # ----------------------------------------------------
        headers['accept-encoding'] = "gzip"
        # ----------------------------------------------------

        headers.update(
            self._sign_request(method, unquoted_url, encoded_params))

        for delay in self._delays:
            try:
                self._conn.request(method, url_query, body, headers)
                return self._response()
            except errors.Unavailable, e:
                sleep(delay)
        raise e

    def _response(self):
        """
        Return the response of the (possibly gzipped) HTTP request.

        :return: The body and headers of the response.
        :rtype: tuple
        """
        resp = self._conn.getresponse()
        body = resp.read()
        headers = dict(resp.getheaders())

        # Patched: We would like to decode gzip
        # ----------------------------------------------------
        encoding = headers.get('content-encoding', '')
        if "gzip" in encoding:
            body = _gunzip(body)
        # ----------------------------------------------------

        if resp.status in (200, 201):
            return body, headers
        elif resp.status in http_errors.ERROR_STATUSES:
            try:
                respdic = json.loads(body)
            except ValueError:
                pass
            else:
                self._error(respdic)
        # special case
        if resp.status == 503:
            raise errors.Unavailable(body, headers)
        raise errors.HTTPError(resp.status, body, headers)

    def _prepare(self, comma, entries, **dic):
        """
        Prepare an entry to be sent through a syncing POST request.

        :param comma: A string to be prepended to the current entry.
        :type comma: str
        :param entries: A list of entries accumulated to be sent on the
                        request.
        :type entries: list
        :param dic: The data to be included in this entry.
        :type dic: dict

        :return: The size of the prepared entry.
        :rtype: int
        """
        entry = comma + '\r\n' + json.dumps(dic)
        entries.append(entry)
        return len(entry)

    def _init_post_request(self, action, content_length):
        """
        Initiate a syncing POST request.

        :param url: The syncing URL.
        :type url: str
        :param action: The syncing action, either 'get' or 'receive'.
        :type action: str
        :param headers: The initial headers to be sent on this request.
        :type headers: dict
        :param content_length: The content-length of the request.
        :type content_length: int
        """
        self._conn.putrequest('POST', self._query_string)
        self._conn.putheader(
            'content-type', 'application/x-soledad-sync-%s' % action)
        for header_name, header_value in self._headers:
            self._conn.putheader(header_name, header_value)
        self._conn.putheader('accept-encoding', 'gzip')
        self._conn.putheader('content-length', str(content_length))
        self._conn.endheaders()

    def _get_doc(self, received, sync_id, last_known_generation,
                 last_known_trans_id):
        """
        Get a sync document from server by means of a POST request.

        :param received: The number of documents already received in the
                         current sync session.
        :type received: int
        :param sync_id: The id for the current sync session.
        :type sync_id: str
        :param last_known_generation: Target's last known generation.
        :type last_known_generation: int
        :param last_known_trans_id: Target's last known transaction id.
        :type last_known_trans_id: str

        :return: The body and headers of the response.
        :rtype: tuple
        """
        entries = ['[']
        size = 1
        # add remote replica metadata to the request
        size += self._prepare(
            '', entries,
            last_known_generation=last_known_generation,
            last_known_trans_id=last_known_trans_id,
            sync_id=sync_id,
            ensure=self._ensure_callback is not None)
        # inform server of how many documents have already been received
        size += self._prepare(
            ',', entries, received=received)
        entries.append('\r\n]')
        size += len(entries[-1])
        # send headers
        self._init_post_request('get', size)
        # get document
        for entry in entries:
            self._conn.send(entry)
        return self._response()

    def _put_doc(self, sync_id, last_known_generation, last_known_trans_id,
                 id, rev, content, gen, trans_id, number_of_docs, doc_idx):
        """
        Put a sync document on server by means of a POST request.

        :param sync_id: The id for the current sync session.
        :type sync_id: str
        :param last_known_generation: Target's last known generation.
        :type last_known_generation: int
        :param last_known_trans_id: Target's last known transaction id.
        :type last_known_trans_id: str
        :param id: The document id.
        :type id: str
        :param rev: The document revision.
        :type rev: str
        :param content: The serialized document content.
        :type content: str
        :param gen: The generation of the modification of the document.
        :type gen: int
        :param trans_id: The transaction id of the modification of the
                         document.
        :type trans_id: str
        :param number_of_docs: The total amount of documents sent on this sync
                               session.
        :type number_of_docs: int
        :param doc_idx: The index of the current document being sent.
        :type doc_idx: int

        :return: The body and headers of the response.
        :rtype: tuple
        """
        # prepare to send the document
        entries = ['[']
        size = 1
        # add remote replica metadata to the request
        size += self._prepare(
            '', entries,
            last_known_generation=last_known_generation,
            last_known_trans_id=last_known_trans_id,
            sync_id=sync_id,
            ensure=self._ensure_callback is not None)
        # add the document to the request
        size += self._prepare(
            ',', entries,
            id=id, rev=rev, content=content, gen=gen, trans_id=trans_id,
            number_of_docs=number_of_docs, doc_idx=doc_idx)
        entries.append('\r\n]')
        size += len(entries[-1])
        # send headers
        self._init_post_request('put', size)
        # send document
        for entry in entries:
            self._conn.send(entry)
        return self._response()

    def _sign_request(self, method, url_query, params):
        """
        Return an authorization header to be included in the HTTP request.

        :param method: The HTTP method.
        :type method: str
        :param url_query: The URL query string.
        :type url_query: str
        :param params: A list with encoded query parameters.
        :type param: list

        :return: The Authorization header.
        :rtype: list of tuple
        """
        return TokenBasedAuth._sign_request(self, method, url_query, params)

    def set_token_credentials(self, uuid, token):
        """
        Store given credentials so we can sign the request later.

        :param uuid: The user's uuid.
        :type uuid: str
        :param token: The authentication token.
        :type token: str
        """
        TokenBasedAuth.set_token_credentials(self, uuid, token)


class SoledadSyncTarget(HTTPSyncTarget, TokenBasedAuth):
    """
    A SyncTarget that encrypts data before sending and decrypts data after
    receiving.

    Normally encryption will have been written to the sync database upon
    document modification. The sync database is also used to write temporarily
    the parsed documents that the remote send us, before being decrypted and
    written to the main database.
    """

    # will later keep a reference to the insert-doc callback
    # passed to sync_exchange
    _insert_doc_cb = defaultdict(lambda: ProxyBase(None))

    """
    Period of recurrence of the periodic decrypting task, in seconds.
    """
    DECRYPT_LOOP_PERIOD = 0.5

    #
    # Modified HTTPSyncTarget methods.
    #

    def __init__(self, url, source_replica_uid=None, creds=None, crypto=None,
                 sync_db=None, sync_db_write_lock=None):
        """
        Initialize the SoledadSyncTarget.

        :param source_replica_uid: The source replica uid which we use when
                                   deferring decryption.
        :type source_replica_uid: str
        :param url: The url of the target replica to sync with.
        :type url: str
        :param creds: Optional dictionary giving credentials.
                      to authorize the operation with the server.
        :type creds: dict
        :param crypto: An instance of SoledadCrypto so we can encrypt/decrypt
                        document contents when syncing.
        :type crypto: soledad.crypto.SoledadCrypto
        :param sync_db: Optional. handler for the db with the symmetric
                        encryption of the syncing documents. If
                        None, encryption will be done in-place,
                        instead of retreiving it from the dedicated
                        database.
        :type sync_db: Sqlite handler
        :param sync_db_write_lock: a write lock for controlling concurrent
                                   access to the sync_db
        :type sync_db_write_lock: threading.Lock
        """
        HTTPSyncTarget.__init__(self, url, creds)
        self._raw_url = url
        self._raw_creds = creds
        self._crypto = crypto
        self._stopped = True
        self._stop_lock = threading.Lock()
        self._sync_exchange_lock = threading.Lock()
        self.source_replica_uid = source_replica_uid
        self._defer_decryption = False
        self._syncer_pool = None

        # deferred decryption attributes
        self._sync_db = None
        self._sync_db_write_lock = None
        self._decryption_callback = None
        self._sync_decr_pool = None
        self._sync_loop = None
        if sync_db and sync_db_write_lock is not None:
            self._sync_db = sync_db
            self._sync_db_write_lock = sync_db_write_lock

    def _setup_sync_decr_pool(self):
        """
        Set up the SyncDecrypterPool for deferred decryption.
        """
        if self._sync_decr_pool is None:
            # initialize syncing queue decryption pool
            self._sync_decr_pool = SyncDecrypterPool(
                self._crypto, self._sync_db,
                self._sync_db_write_lock,
                insert_doc_cb=self._insert_doc_cb)
            self._sync_decr_pool.set_source_replica_uid(
                self.source_replica_uid)

    def _teardown_sync_decr_pool(self):
        """
        Tear down the SyncDecrypterPool.
        """
        if self._sync_decr_pool is not None:
            self._sync_decr_pool.close()
            self._sync_decr_pool = None

    def _setup_sync_loop(self):
        """
        Set up the sync loop for deferred decryption.
        """
        if self._sync_loop is None:
            self._sync_loop = LoopingCall(
                self._decrypt_syncing_received_docs)
            self._sync_loop.start(self.DECRYPT_LOOP_PERIOD)

    def _teardown_sync_loop(self):
        """
        Tear down the sync loop.
        """
        if self._sync_loop is not None:
            self._sync_loop.stop()
            self._sync_loop = None

    def _get_replica_uid(self, url):
        """
        Return replica uid from the url, or None.

        :param url: the replica url
        :type url: str
        """
        replica_uid_match = re.findall("user-([0-9a-fA-F]+)", url)
        return replica_uid_match[0] if len(replica_uid_match) > 0 else None

    @staticmethod
    def connect(url, source_replica_uid=None, crypto=None):
        return SoledadSyncTarget(
            url, source_replica_uid=source_replica_uid, crypto=crypto)

    def _parse_received_doc_response(self, response):
        """
        Parse the response from the server containing the received document.

        :param response: The body and headers of the response.
        :type response: tuple(str, dict)
        """
        data, _ = response
        # decode incoming stream
        parts = data.splitlines()
        if not parts or parts[0] != '[' or parts[-1] != ']':
            raise errors.BrokenSyncStream
        data = parts[1:-1]
        # decode metadata
        line, comma = utils.check_and_strip_comma(data[0])
        metadata = None
        try:
            metadata = json.loads(line)
            new_generation = metadata['new_generation']
            new_transaction_id = metadata['new_transaction_id']
            number_of_changes = metadata['number_of_changes']
        except (json.JSONDecodeError, KeyError):
            raise errors.BrokenSyncStream
        # make sure we have replica_uid from fresh new dbs
        if self._ensure_callback and 'replica_uid' in metadata:
            self._ensure_callback(metadata['replica_uid'])
        # parse incoming document info
        doc_id = None
        rev = None
        content = None
        gen = None
        trans_id = None
        if number_of_changes > 0:
            try:
                entry = json.loads(data[1])
                doc_id = entry['id']
                rev = entry['rev']
                content = entry['content']
                gen = entry['gen']
                trans_id = entry['trans_id']
            except (IndexError, KeyError):
                raise errors.BrokenSyncStream
        return new_generation, new_transaction_id, number_of_changes, \
            doc_id, rev, content, gen, trans_id

    def _insert_received_doc(self, idx, total, response):
        """
        Insert a received document into the local replica.

        :param idx: The index count of the current operation.
        :type idx: int
        :param total: The total number of operations.
        :type total: int
        :param response: The body and headers of the response.
        :type response: tuple(str, dict)
        """
        new_generation, new_transaction_id, number_of_changes, doc_id, \
            rev, content, gen, trans_id = \
            self._parse_received_doc_response(response)
        if doc_id is not None:
            # decrypt incoming document and insert into local database
            # -------------------------------------------------------------
            # symmetric decryption of document's contents
            # -------------------------------------------------------------
            # If arriving content was symmetrically encrypted, we decrypt it.
            # We do it inline if defer_decryption flag is False or no sync_db
            # was defined, otherwise we defer it writing it to the received
            # docs table.
            doc = SoledadDocument(doc_id, rev, content)
            if is_symmetrically_encrypted(doc):
                if self._queue_for_decrypt:
                    self._save_encrypted_received_doc(
                        doc, gen, trans_id, idx, total)
                else:
                    # defer_decryption is False or no-sync-db fallback
                    doc.set_json(decrypt_doc(self._crypto, doc))
                    self._return_doc_cb(doc, gen, trans_id)
            else:
                # not symmetrically encrypted doc, insert it directly
                # or save it in the decrypted stage.
                if self._queue_for_decrypt:
                    self._save_received_doc(doc, gen, trans_id, idx, total)
                else:
                    self._return_doc_cb(doc, gen, trans_id)
            # -------------------------------------------------------------
            # end of symmetric decryption
            # -------------------------------------------------------------
        msg = "%d/%d" % (idx + 1, total)
        signal(SOLEDAD_SYNC_RECEIVE_STATUS, msg)
        logger.debug("Soledad sync receive status: %s" % msg)
        return number_of_changes, new_generation, new_transaction_id

    def _get_remote_docs(self, url, last_known_generation, last_known_trans_id,
                         headers, return_doc_cb, ensure_callback, sync_id,
                         defer_decryption=False):
        """
        Fetch sync documents from the remote database and insert them in the
        local database.

        If an incoming document's encryption scheme is equal to
        EncryptionSchemes.SYMKEY, then this method will decrypt it with
        Soledad's symmetric key.

        :param url: The syncing URL.
        :type url: str
        :param last_known_generation: Target's last known generation.
        :type last_known_generation: int
        :param last_known_trans_id: Target's last known transaction id.
        :type last_known_trans_id: str
        :param headers: The headers of the HTTP request.
        :type headers: dict
        :param return_doc_cb: A callback to insert docs from target.
        :type return_doc_cb: callable
        :param ensure_callback: A callback to ensure we have the correct
                                target_replica_uid, if it was just created.
        :type ensure_callback: callable
        :param sync_id: The id for the current sync session.
        :type sync_id: str
        :param defer_decryption: Whether to defer the decryption process using
                                 the intermediate database. If False,
                                 decryption will be done inline.
        :type defer_decryption: bool

        :raise BrokenSyncStream: If `data` is malformed.

        :return: A dictionary representing the first line of the response got
                 from remote replica.
        :rtype: dict
        """
        # we keep a reference to the callback in case we defer the decryption
        self._return_doc_cb = return_doc_cb
        self._queue_for_decrypt = defer_decryption \
            and self._sync_db is not None

        new_generation = last_known_generation
        new_transaction_id = last_known_trans_id

        if self._queue_for_decrypt:
            logger.debug(
                "Soledad sync: will queue received docs for decrypting.")

        idx = 0
        number_of_changes = 1

        first_request = True
        last_callback_lock = None
        threads = []

        # get incoming documents
        while idx < number_of_changes:
            # bail out if sync process was interrupted
            if self.stopped is True:
                break

            # launch a thread to fetch one document from target
            t = self._syncer_pool.new_syncer_thread(
                idx, number_of_changes,
                last_callback_lock=last_callback_lock)

            # bail out if any thread failed
            if t is None:
                self.stop()
                break

            t.doc_syncer.set_request_method(
                'get', idx, sync_id, last_known_generation,
                last_known_trans_id)
            t.doc_syncer.set_success_callback(self._insert_received_doc)

            def _failure_callback(idx, total, exception):
                _failure_msg = "Soledad sync: error while getting document " \
                    "%d/%d: %s" \
                    % (idx + 1, total, exception)
                logger.warning("%s" % _failure_msg)
                logger.warning("Soledad sync: failing gracefully, will "
                               "recover on next sync.")

            t.doc_syncer.set_failure_callback(_failure_callback)
            threads.append(t)
            t.start()
            last_callback_lock = t.callback_lock
            idx += 1

            # if this is the first request, wait to update the number of
            # changes
            if first_request is True:
                t.join()
                if t.success:
                    number_of_changes, _, _ = t.result
                else:
                    raise t.exception
                first_request = False

        # make sure all threads finished and we have up-to-date info
        last_successful_thread = None
        while threads:
            # check if there are failures
            t = threads.pop(0)
            t.join()
            if t.success:
                last_successful_thread = t
            else:
                raise t.exception

        # get information about last successful thread
        if last_successful_thread is not None:
            body, _ = last_successful_thread.response
            parsed_body = json.loads(body)
            # get current target gen and trans id in case no documents were
            # transferred
            if len(parsed_body) == 1:
                metadata = parsed_body[0]
                new_generation = metadata['new_generation']
                new_transaction_id = metadata['new_transaction_id']
            # get current target gen and trans id from last transferred
            # document
            else:
                doc_data = parsed_body[1]
                new_generation = doc_data['gen']
                new_transaction_id = doc_data['trans_id']

        return new_generation, new_transaction_id

    def sync_exchange(self, docs_by_generations,
                      source_replica_uid, last_known_generation,
                      last_known_trans_id, return_doc_cb,
                      ensure_callback=None, defer_decryption=True,
                      sync_id=None):
        """
        Find out which documents the remote database does not know about,
        encrypt and send them.

        This does the same as the parent's method but encrypts content before
        syncing.

        :param docs_by_generations: A list of (doc_id, generation, trans_id)
                                    of local documents that were changed since
                                    the last local generation the remote
                                    replica knows about.
        :type docs_by_generations: list of tuples

        :param source_replica_uid: The uid of the source replica.
        :type source_replica_uid: str

        :param last_known_generation: Target's last known generation.
        :type last_known_generation: int

        :param last_known_trans_id: Target's last known transaction id.
        :type last_known_trans_id: str

        :param return_doc_cb: A callback for inserting received documents from
                              target. If not overriden, this will call u1db
                              insert_doc_from_target in synchronizer, which
                              implements the TAKE OTHER semantics.
        :type return_doc_cb: function

        :param ensure_callback: A callback that ensures we know the target
                                replica uid if the target replica was just
                                created.
        :type ensure_callback: function

        :param defer_decryption: Whether to defer the decryption process using
                                 the intermediate database. If False,
                                 decryption will be done inline.
        :type defer_decryption: bool

        :return: The new generation and transaction id of the target replica.
        :rtype: tuple
        """
        self._ensure_callback = ensure_callback

        if defer_decryption and self._sync_db is not None:
            self._sync_exchange_lock.acquire()
            self._setup_sync_decr_pool()
            self._setup_sync_loop()
            self._defer_decryption = True
        else:
            # fall back
            defer_decryption = False

        self.start()

        if sync_id is None:
            sync_id = str(uuid4())
        self.source_replica_uid = source_replica_uid
        # let the decrypter pool access the passed callback to insert docs
        setProxiedObject(self._insert_doc_cb[source_replica_uid],
                         return_doc_cb)

        # empty the database before starting a new sync
        if defer_decryption is True and not self.clear_to_sync():
            self._sync_decr_pool.empty()

        self._ensure_connection()
        if self._trace_hook:  # for tests
            self._trace_hook('sync_exchange')
        url = '%s/sync-from/%s' % (self._url.path, source_replica_uid)
        headers = self._sign_request('POST', url, {})

        cur_target_gen = last_known_generation
        cur_target_trans_id = last_known_trans_id

        # send docs
        msg = "%d/%d" % (0, len(docs_by_generations))
        signal(SOLEDAD_SYNC_SEND_STATUS, msg)
        logger.debug("Soledad sync send status: %s" % msg)

        defer_encryption = self._sync_db is not None
        self._syncer_pool = DocumentSyncerPool(
            self._raw_url, self._raw_creds, url, headers, ensure_callback,
            self.stop_syncer)
        threads = []
        last_callback_lock = None
        sent = 0
        total = len(docs_by_generations)

        synced = []
        number_of_docs = len(docs_by_generations)

        last_request_lock = None
        for doc, gen, trans_id in docs_by_generations:
            # allow for interrupting the sync process
            if self.stopped is True:
                break

            # skip non-syncable docs
            if isinstance(doc, SoledadDocument) and not doc.syncable:
                continue

            # -------------------------------------------------------------
            # symmetric encryption of document's contents
            # -------------------------------------------------------------
            doc_json = doc.get_json()
            if not doc.is_tombstone():
                if not defer_encryption:
                    # fallback case, for tests
                    doc_json = encrypt_doc(self._crypto, doc)
                else:
                    try:
                        doc_json = self.get_encrypted_doc_from_db(
                            doc.doc_id, doc.rev)
                    except Exception as exc:
                        logger.error("Error while getting "
                                     "encrypted doc from db")
                        logger.exception(exc)
                        continue
                    if doc_json is None:
                        # Not marked as tombstone, but we got nothing
                        # from the sync db. As it is not encrypted yet, we
                        # force inline encryption.
                        # TODO: implement a queue to deal with these cases.
                        doc_json = encrypt_doc(self._crypto, doc)
            # -------------------------------------------------------------
            # end of symmetric encryption
            # -------------------------------------------------------------
            t = self._syncer_pool.new_syncer_thread(
                sent + 1, total, last_request_lock=last_request_lock,
                last_callback_lock=last_callback_lock)

            # bail out if any thread failed
            if t is None:
                self.stop()
                break

            # set the request method
            t.doc_syncer.set_request_method(
                'put', sync_id, cur_target_gen, cur_target_trans_id,
                id=doc.doc_id, rev=doc.rev, content=doc_json, gen=gen,
                trans_id=trans_id, number_of_docs=number_of_docs,
                doc_idx=sent + 1)
            # set the success calback

            def _success_callback(idx, total, response):
                _success_msg = "Soledad sync send status: %d/%d" \
                               % (idx, total)
                signal(SOLEDAD_SYNC_SEND_STATUS, _success_msg)
                logger.debug(_success_msg)

            t.doc_syncer.set_success_callback(_success_callback)

            # set the failure callback
            def _failure_callback(idx, total, exception):
                _failure_msg = "Soledad sync: error while sending document " \
                               "%d/%d: %s" % (idx, total, exception)
                logger.warning("%s" % _failure_msg)
                logger.warning("Soledad sync: failing gracefully, will "
                               "recover on next sync.")

            t.doc_syncer.set_failure_callback(_failure_callback)

            # save thread and append
            t.start()
            threads.append((t, doc))

            # update lock references so they can be used in next call to
            # syncer_pool.new_syncer_thread() above
            last_callback_lock = t.callback_lock
            last_request_lock = t.request_lock

            sent += 1

        # make sure all threads finished and we have up-to-date info
        last_successful_thread = None
        while threads:
            # check if there are failures
            t, doc = threads.pop(0)
            t.join()
            if t.success:
                synced.append((doc.doc_id, doc.rev))
                last_successful_thread = t
            else:
                raise t.exception

        # delete documents from the sync database
        if defer_encryption:
            self.delete_encrypted_docs_from_db(synced)

        # get target gen and trans_id after docs
        gen_after_send = None
        trans_id_after_send = None
        if last_successful_thread is not None:
            response_dict = json.loads(last_successful_thread.response[0])[0]
            gen_after_send = response_dict['new_generation']
            trans_id_after_send = response_dict['new_transaction_id']

        # get docs from target
        if self.stopped is False:
            cur_target_gen, cur_target_trans_id = self._get_remote_docs(
                url,
                last_known_generation, last_known_trans_id, headers,
                return_doc_cb, ensure_callback, sync_id,
                defer_decryption=defer_decryption)

        self._syncer_pool.cleanup()

        # decrypt docs in case of deferred decryption
        if defer_decryption:
            while self.clear_to_sync() is False:
                sleep(self.DECRYPT_LOOP_PERIOD)
            self._teardown_sync_loop()
            self._teardown_sync_decr_pool()
            self._sync_exchange_lock.release()

        # update gen and trans id info in case we just sent and did not
        # receive docs.
        if gen_after_send is not None and gen_after_send > cur_target_gen:
            cur_target_gen = gen_after_send
            cur_target_trans_id = trans_id_after_send

        self.stop()
        self._syncer_pool = None
        return cur_target_gen, cur_target_trans_id

    def start(self):
        """
        Mark current sync session as running.
        """
        with self._stop_lock:
            self._stopped = False


    def stop_syncer(self):
        with self._stop_lock:
            self._stopped = True

    def stop(self):
        """
        Mark current sync session as stopped.

        This will eventually interrupt the sync_exchange() method and return
        enough information to the synchronizer so the sync session can be
        recovered afterwards.
        """
        self.stop_syncer()
        if self._syncer_pool:
            self._syncer_pool.cancel_threads()

    @property
    def stopped(self):
        """
        Return whether this sync session is stopped.

        :return: Whether this sync session is stopped.
        :rtype: bool
        """
        with self._stop_lock:
            return self._stopped is True

    def get_encrypted_doc_from_db(self, doc_id, doc_rev):
        """
        Retrieve encrypted document from the database of encrypted docs for
        sync.

        :param doc_id: The Document id.
        :type doc_id: str

        :param doc_rev: The document revision
        :type doc_rev: str
        """
        encr = SyncEncrypterPool
        sql = ("SELECT content FROM %s WHERE doc_id=? and rev=?" % (
            encr.TABLE_NAME,))
        res = self._fetchall(sql, (doc_id, doc_rev))
        if res:
            val = res.pop()
            return val[0]
        else:
            # no doc found
            return None

    def delete_encrypted_docs_from_db(self, docs_ids):
        """
        Delete several encrypted documents from the database of symmetrically
        encrypted docs to sync.

        :param docs_ids: an iterable with (doc_id, doc_rev) for all documents
                         to be deleted.
        :type docs_ids: any iterable of tuples of str
        """
        if docs_ids:
            encr = SyncEncrypterPool
            for doc_id, doc_rev in docs_ids:
                sql = ("DELETE FROM %s WHERE doc_id=? and rev=?" % (
                    encr.TABLE_NAME,))
                self._sync_db.execute(sql, (doc_id, doc_rev))

    def _save_encrypted_received_doc(self, doc, gen, trans_id, idx, total):
        """
        Save a symmetrically encrypted incoming document into the received
        docs table in the sync db. A decryption task will pick it up
        from here in turn.

        :param doc: The document to save.
        :type doc: SoledadDocument
        :param gen: The generation.
        :type gen: str
        :param  trans_id: Transacion id.
        :type gen: str
        :param idx: The index count of the current operation.
        :type idx: int
        :param total: The total number of operations.
        :type total: int
        """
        logger.debug(
            "Enqueueing doc for decryption: %d/%d."
            % (idx + 1, total))
        self._sync_decr_pool.insert_encrypted_received_doc(
            doc.doc_id, doc.rev, doc.content, gen, trans_id)

    def _save_received_doc(self, doc, gen, trans_id, idx, total):
        """
        Save any incoming document into the received docs table in the sync db.

        :param doc: The document to save.
        :type doc: SoledadDocument
        :param gen: The generation.
        :type gen: str
        :param  trans_id: Transacion id.
        :type gen: str
        :param idx: The index count of the current operation.
        :type idx: int
        :param total: The total number of operations.
        :type total: int
        """
        logger.debug(
            "Enqueueing doc, no decryption needed: %d/%d."
            % (idx + 1, total))
        self._sync_decr_pool.insert_received_doc(
            doc.doc_id, doc.rev, doc.content, gen, trans_id)

    #
    # Symmetric decryption of syncing docs
    #

    def clear_to_sync(self):
        """
        Return True if sync can proceed (ie, the received db table is empty).
        :rtype: bool
        """
        if self._sync_decr_pool is not None:
            return self._sync_decr_pool.count_docs_in_sync_db() == 0
        else:
            return True

    def set_decryption_callback(self, cb):
        """
        Set callback to be called when the decryption finishes.

        :param cb: The callback to be set.
        :type cb: callable
        """
        self._decryption_callback = cb

    def has_decryption_callback(self):
        """
        Return True if there is a decryption callback set.
        :rtype: bool
        """
        return self._decryption_callback is not None

    def has_syncdb(self):
        """
        Return True if we have an initialized syncdb.
        """
        return self._sync_db is not None

    def _decrypt_syncing_received_docs(self):
        """
        Decrypt the documents received from remote replica and insert them
        into the local one.

        Called periodically from LoopingCall self._sync_loop.
        """
        if sameProxiedObjects(
                self._insert_doc_cb.get(self.source_replica_uid),
                None):
            return

        decrypter = self._sync_decr_pool
        decrypter.decrypt_received_docs()
        decrypter.process_decrypted()

    def _sign_request(self, method, url_query, params):
        """
        Return an authorization header to be included in the HTTP request.

        :param method: The HTTP method.
        :type method: str
        :param url_query: The URL query string.
        :type url_query: str
        :param params: A list with encoded query parameters.
        :type param: list

        :return: The Authorization header.
        :rtype: list of tuple
        """
        return TokenBasedAuth._sign_request(self, method, url_query, params)

    def set_token_credentials(self, uuid, token):
        """
        Store given credentials so we can sign the request later.

        :param uuid: The user's uuid.
        :type uuid: str
        :param token: The authentication token.
        :type token: str
        """
        TokenBasedAuth.set_token_credentials(self, uuid, token)

    def _fetchall(self, *args, **kwargs):
        with self._sync_db:
            c = self._sync_db.cursor()
            c.execute(*args, **kwargs)
            return c.fetchall()<|MERGE_RESOLUTION|>--- conflicted
+++ resolved
@@ -38,11 +38,8 @@
 from zope.proxy import ProxyBase
 from zope.proxy import sameProxiedObjects, setProxiedObject
 
-<<<<<<< HEAD
-=======
 from twisted.internet.task import LoopingCall
 
->>>>>>> 578d986b
 from leap.soledad.common.document import SoledadDocument
 from leap.soledad.client.auth import TokenBasedAuth
 from leap.soledad.client.crypto import is_symmetrically_encrypted
@@ -1025,494 +1022,3 @@
             if t is None:
                 self.stop()
                 break
-
-            t.doc_syncer.set_request_method(
-                'get', idx, sync_id, last_known_generation,
-                last_known_trans_id)
-            t.doc_syncer.set_success_callback(self._insert_received_doc)
-
-            def _failure_callback(idx, total, exception):
-                _failure_msg = "Soledad sync: error while getting document " \
-                    "%d/%d: %s" \
-                    % (idx + 1, total, exception)
-                logger.warning("%s" % _failure_msg)
-                logger.warning("Soledad sync: failing gracefully, will "
-                               "recover on next sync.")
-
-            t.doc_syncer.set_failure_callback(_failure_callback)
-            threads.append(t)
-            t.start()
-            last_callback_lock = t.callback_lock
-            idx += 1
-
-            # if this is the first request, wait to update the number of
-            # changes
-            if first_request is True:
-                t.join()
-                if t.success:
-                    number_of_changes, _, _ = t.result
-                else:
-                    raise t.exception
-                first_request = False
-
-        # make sure all threads finished and we have up-to-date info
-        last_successful_thread = None
-        while threads:
-            # check if there are failures
-            t = threads.pop(0)
-            t.join()
-            if t.success:
-                last_successful_thread = t
-            else:
-                raise t.exception
-
-        # get information about last successful thread
-        if last_successful_thread is not None:
-            body, _ = last_successful_thread.response
-            parsed_body = json.loads(body)
-            # get current target gen and trans id in case no documents were
-            # transferred
-            if len(parsed_body) == 1:
-                metadata = parsed_body[0]
-                new_generation = metadata['new_generation']
-                new_transaction_id = metadata['new_transaction_id']
-            # get current target gen and trans id from last transferred
-            # document
-            else:
-                doc_data = parsed_body[1]
-                new_generation = doc_data['gen']
-                new_transaction_id = doc_data['trans_id']
-
-        return new_generation, new_transaction_id
-
-    def sync_exchange(self, docs_by_generations,
-                      source_replica_uid, last_known_generation,
-                      last_known_trans_id, return_doc_cb,
-                      ensure_callback=None, defer_decryption=True,
-                      sync_id=None):
-        """
-        Find out which documents the remote database does not know about,
-        encrypt and send them.
-
-        This does the same as the parent's method but encrypts content before
-        syncing.
-
-        :param docs_by_generations: A list of (doc_id, generation, trans_id)
-                                    of local documents that were changed since
-                                    the last local generation the remote
-                                    replica knows about.
-        :type docs_by_generations: list of tuples
-
-        :param source_replica_uid: The uid of the source replica.
-        :type source_replica_uid: str
-
-        :param last_known_generation: Target's last known generation.
-        :type last_known_generation: int
-
-        :param last_known_trans_id: Target's last known transaction id.
-        :type last_known_trans_id: str
-
-        :param return_doc_cb: A callback for inserting received documents from
-                              target. If not overriden, this will call u1db
-                              insert_doc_from_target in synchronizer, which
-                              implements the TAKE OTHER semantics.
-        :type return_doc_cb: function
-
-        :param ensure_callback: A callback that ensures we know the target
-                                replica uid if the target replica was just
-                                created.
-        :type ensure_callback: function
-
-        :param defer_decryption: Whether to defer the decryption process using
-                                 the intermediate database. If False,
-                                 decryption will be done inline.
-        :type defer_decryption: bool
-
-        :return: The new generation and transaction id of the target replica.
-        :rtype: tuple
-        """
-        self._ensure_callback = ensure_callback
-
-        if defer_decryption and self._sync_db is not None:
-            self._sync_exchange_lock.acquire()
-            self._setup_sync_decr_pool()
-            self._setup_sync_loop()
-            self._defer_decryption = True
-        else:
-            # fall back
-            defer_decryption = False
-
-        self.start()
-
-        if sync_id is None:
-            sync_id = str(uuid4())
-        self.source_replica_uid = source_replica_uid
-        # let the decrypter pool access the passed callback to insert docs
-        setProxiedObject(self._insert_doc_cb[source_replica_uid],
-                         return_doc_cb)
-
-        # empty the database before starting a new sync
-        if defer_decryption is True and not self.clear_to_sync():
-            self._sync_decr_pool.empty()
-
-        self._ensure_connection()
-        if self._trace_hook:  # for tests
-            self._trace_hook('sync_exchange')
-        url = '%s/sync-from/%s' % (self._url.path, source_replica_uid)
-        headers = self._sign_request('POST', url, {})
-
-        cur_target_gen = last_known_generation
-        cur_target_trans_id = last_known_trans_id
-
-        # send docs
-        msg = "%d/%d" % (0, len(docs_by_generations))
-        signal(SOLEDAD_SYNC_SEND_STATUS, msg)
-        logger.debug("Soledad sync send status: %s" % msg)
-
-        defer_encryption = self._sync_db is not None
-        self._syncer_pool = DocumentSyncerPool(
-            self._raw_url, self._raw_creds, url, headers, ensure_callback,
-            self.stop_syncer)
-        threads = []
-        last_callback_lock = None
-        sent = 0
-        total = len(docs_by_generations)
-
-        synced = []
-        number_of_docs = len(docs_by_generations)
-
-        last_request_lock = None
-        for doc, gen, trans_id in docs_by_generations:
-            # allow for interrupting the sync process
-            if self.stopped is True:
-                break
-
-            # skip non-syncable docs
-            if isinstance(doc, SoledadDocument) and not doc.syncable:
-                continue
-
-            # -------------------------------------------------------------
-            # symmetric encryption of document's contents
-            # -------------------------------------------------------------
-            doc_json = doc.get_json()
-            if not doc.is_tombstone():
-                if not defer_encryption:
-                    # fallback case, for tests
-                    doc_json = encrypt_doc(self._crypto, doc)
-                else:
-                    try:
-                        doc_json = self.get_encrypted_doc_from_db(
-                            doc.doc_id, doc.rev)
-                    except Exception as exc:
-                        logger.error("Error while getting "
-                                     "encrypted doc from db")
-                        logger.exception(exc)
-                        continue
-                    if doc_json is None:
-                        # Not marked as tombstone, but we got nothing
-                        # from the sync db. As it is not encrypted yet, we
-                        # force inline encryption.
-                        # TODO: implement a queue to deal with these cases.
-                        doc_json = encrypt_doc(self._crypto, doc)
-            # -------------------------------------------------------------
-            # end of symmetric encryption
-            # -------------------------------------------------------------
-            t = self._syncer_pool.new_syncer_thread(
-                sent + 1, total, last_request_lock=last_request_lock,
-                last_callback_lock=last_callback_lock)
-
-            # bail out if any thread failed
-            if t is None:
-                self.stop()
-                break
-
-            # set the request method
-            t.doc_syncer.set_request_method(
-                'put', sync_id, cur_target_gen, cur_target_trans_id,
-                id=doc.doc_id, rev=doc.rev, content=doc_json, gen=gen,
-                trans_id=trans_id, number_of_docs=number_of_docs,
-                doc_idx=sent + 1)
-            # set the success calback
-
-            def _success_callback(idx, total, response):
-                _success_msg = "Soledad sync send status: %d/%d" \
-                               % (idx, total)
-                signal(SOLEDAD_SYNC_SEND_STATUS, _success_msg)
-                logger.debug(_success_msg)
-
-            t.doc_syncer.set_success_callback(_success_callback)
-
-            # set the failure callback
-            def _failure_callback(idx, total, exception):
-                _failure_msg = "Soledad sync: error while sending document " \
-                               "%d/%d: %s" % (idx, total, exception)
-                logger.warning("%s" % _failure_msg)
-                logger.warning("Soledad sync: failing gracefully, will "
-                               "recover on next sync.")
-
-            t.doc_syncer.set_failure_callback(_failure_callback)
-
-            # save thread and append
-            t.start()
-            threads.append((t, doc))
-
-            # update lock references so they can be used in next call to
-            # syncer_pool.new_syncer_thread() above
-            last_callback_lock = t.callback_lock
-            last_request_lock = t.request_lock
-
-            sent += 1
-
-        # make sure all threads finished and we have up-to-date info
-        last_successful_thread = None
-        while threads:
-            # check if there are failures
-            t, doc = threads.pop(0)
-            t.join()
-            if t.success:
-                synced.append((doc.doc_id, doc.rev))
-                last_successful_thread = t
-            else:
-                raise t.exception
-
-        # delete documents from the sync database
-        if defer_encryption:
-            self.delete_encrypted_docs_from_db(synced)
-
-        # get target gen and trans_id after docs
-        gen_after_send = None
-        trans_id_after_send = None
-        if last_successful_thread is not None:
-            response_dict = json.loads(last_successful_thread.response[0])[0]
-            gen_after_send = response_dict['new_generation']
-            trans_id_after_send = response_dict['new_transaction_id']
-
-        # get docs from target
-        if self.stopped is False:
-            cur_target_gen, cur_target_trans_id = self._get_remote_docs(
-                url,
-                last_known_generation, last_known_trans_id, headers,
-                return_doc_cb, ensure_callback, sync_id,
-                defer_decryption=defer_decryption)
-
-        self._syncer_pool.cleanup()
-
-        # decrypt docs in case of deferred decryption
-        if defer_decryption:
-            while self.clear_to_sync() is False:
-                sleep(self.DECRYPT_LOOP_PERIOD)
-            self._teardown_sync_loop()
-            self._teardown_sync_decr_pool()
-            self._sync_exchange_lock.release()
-
-        # update gen and trans id info in case we just sent and did not
-        # receive docs.
-        if gen_after_send is not None and gen_after_send > cur_target_gen:
-            cur_target_gen = gen_after_send
-            cur_target_trans_id = trans_id_after_send
-
-        self.stop()
-        self._syncer_pool = None
-        return cur_target_gen, cur_target_trans_id
-
-    def start(self):
-        """
-        Mark current sync session as running.
-        """
-        with self._stop_lock:
-            self._stopped = False
-
-
-    def stop_syncer(self):
-        with self._stop_lock:
-            self._stopped = True
-
-    def stop(self):
-        """
-        Mark current sync session as stopped.
-
-        This will eventually interrupt the sync_exchange() method and return
-        enough information to the synchronizer so the sync session can be
-        recovered afterwards.
-        """
-        self.stop_syncer()
-        if self._syncer_pool:
-            self._syncer_pool.cancel_threads()
-
-    @property
-    def stopped(self):
-        """
-        Return whether this sync session is stopped.
-
-        :return: Whether this sync session is stopped.
-        :rtype: bool
-        """
-        with self._stop_lock:
-            return self._stopped is True
-
-    def get_encrypted_doc_from_db(self, doc_id, doc_rev):
-        """
-        Retrieve encrypted document from the database of encrypted docs for
-        sync.
-
-        :param doc_id: The Document id.
-        :type doc_id: str
-
-        :param doc_rev: The document revision
-        :type doc_rev: str
-        """
-        encr = SyncEncrypterPool
-        sql = ("SELECT content FROM %s WHERE doc_id=? and rev=?" % (
-            encr.TABLE_NAME,))
-        res = self._fetchall(sql, (doc_id, doc_rev))
-        if res:
-            val = res.pop()
-            return val[0]
-        else:
-            # no doc found
-            return None
-
-    def delete_encrypted_docs_from_db(self, docs_ids):
-        """
-        Delete several encrypted documents from the database of symmetrically
-        encrypted docs to sync.
-
-        :param docs_ids: an iterable with (doc_id, doc_rev) for all documents
-                         to be deleted.
-        :type docs_ids: any iterable of tuples of str
-        """
-        if docs_ids:
-            encr = SyncEncrypterPool
-            for doc_id, doc_rev in docs_ids:
-                sql = ("DELETE FROM %s WHERE doc_id=? and rev=?" % (
-                    encr.TABLE_NAME,))
-                self._sync_db.execute(sql, (doc_id, doc_rev))
-
-    def _save_encrypted_received_doc(self, doc, gen, trans_id, idx, total):
-        """
-        Save a symmetrically encrypted incoming document into the received
-        docs table in the sync db. A decryption task will pick it up
-        from here in turn.
-
-        :param doc: The document to save.
-        :type doc: SoledadDocument
-        :param gen: The generation.
-        :type gen: str
-        :param  trans_id: Transacion id.
-        :type gen: str
-        :param idx: The index count of the current operation.
-        :type idx: int
-        :param total: The total number of operations.
-        :type total: int
-        """
-        logger.debug(
-            "Enqueueing doc for decryption: %d/%d."
-            % (idx + 1, total))
-        self._sync_decr_pool.insert_encrypted_received_doc(
-            doc.doc_id, doc.rev, doc.content, gen, trans_id)
-
-    def _save_received_doc(self, doc, gen, trans_id, idx, total):
-        """
-        Save any incoming document into the received docs table in the sync db.
-
-        :param doc: The document to save.
-        :type doc: SoledadDocument
-        :param gen: The generation.
-        :type gen: str
-        :param  trans_id: Transacion id.
-        :type gen: str
-        :param idx: The index count of the current operation.
-        :type idx: int
-        :param total: The total number of operations.
-        :type total: int
-        """
-        logger.debug(
-            "Enqueueing doc, no decryption needed: %d/%d."
-            % (idx + 1, total))
-        self._sync_decr_pool.insert_received_doc(
-            doc.doc_id, doc.rev, doc.content, gen, trans_id)
-
-    #
-    # Symmetric decryption of syncing docs
-    #
-
-    def clear_to_sync(self):
-        """
-        Return True if sync can proceed (ie, the received db table is empty).
-        :rtype: bool
-        """
-        if self._sync_decr_pool is not None:
-            return self._sync_decr_pool.count_docs_in_sync_db() == 0
-        else:
-            return True
-
-    def set_decryption_callback(self, cb):
-        """
-        Set callback to be called when the decryption finishes.
-
-        :param cb: The callback to be set.
-        :type cb: callable
-        """
-        self._decryption_callback = cb
-
-    def has_decryption_callback(self):
-        """
-        Return True if there is a decryption callback set.
-        :rtype: bool
-        """
-        return self._decryption_callback is not None
-
-    def has_syncdb(self):
-        """
-        Return True if we have an initialized syncdb.
-        """
-        return self._sync_db is not None
-
-    def _decrypt_syncing_received_docs(self):
-        """
-        Decrypt the documents received from remote replica and insert them
-        into the local one.
-
-        Called periodically from LoopingCall self._sync_loop.
-        """
-        if sameProxiedObjects(
-                self._insert_doc_cb.get(self.source_replica_uid),
-                None):
-            return
-
-        decrypter = self._sync_decr_pool
-        decrypter.decrypt_received_docs()
-        decrypter.process_decrypted()
-
-    def _sign_request(self, method, url_query, params):
-        """
-        Return an authorization header to be included in the HTTP request.
-
-        :param method: The HTTP method.
-        :type method: str
-        :param url_query: The URL query string.
-        :type url_query: str
-        :param params: A list with encoded query parameters.
-        :type param: list
-
-        :return: The Authorization header.
-        :rtype: list of tuple
-        """
-        return TokenBasedAuth._sign_request(self, method, url_query, params)
-
-    def set_token_credentials(self, uuid, token):
-        """
-        Store given credentials so we can sign the request later.
-
-        :param uuid: The user's uuid.
-        :type uuid: str
-        :param token: The authentication token.
-        :type token: str
-        """
-        TokenBasedAuth.set_token_credentials(self, uuid, token)
-
-    def _fetchall(self, *args, **kwargs):
-        with self._sync_db:
-            c = self._sync_db.cursor()
-            c.execute(*args, **kwargs)
-            return c.fetchall()