--- conflicted
+++ resolved
@@ -3,33 +3,15 @@
 u1db
 scrypt
 pycryptopp
-<<<<<<< HEAD
 
 # cchardet not packaged, we need python-chardet from the
 # repos instead.
-chardet
-=======
-cchardet
->>>>>>> 578d986b
 zope.proxy
 twisted
 
-# leap deps -- bump me!
-leap.common
 leap.soledad.common>=0.6.0
 
-<<<<<<< HEAD
-leap.soledad.common>=0.6.0
-
-#
-# XXX things to fix yet:
-#
-
-# this is not strictly needed by us, but we need it
-# until u1db adds it to its release as a dep.
-=======
 # XXX -- fix me!
 # oauth is not strictly needed by us, but we need it until u1db adds it to its
 # release as a dep.
->>>>>>> 578d986b
 oauth