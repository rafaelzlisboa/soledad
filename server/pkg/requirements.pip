configparser
couchdb
simplejson
u1db
routes
PyOpenSSL<0.14
twisted

# leap deps -- bump me!
leap.soledad.common>=0.6.0
<<<<<<< HEAD

#
# Things yet to fix:
#

# oauth is not strictly needed by us, but we need it
# until u1db adds it to its release as a dep.
=======
>>>>>>> 578d986b

# XXX -- fix me!
# oauth is not strictly needed by us, but we need it until u1db adds it to its
# release as a dep.
oauth<|MERGE_RESOLUTION|>--- conflicted
+++ resolved
@@ -8,16 +8,6 @@
 
 # leap deps -- bump me!
 leap.soledad.common>=0.6.0
-<<<<<<< HEAD
-
-#
-# Things yet to fix:
-#
-
-# oauth is not strictly needed by us, but we need it
-# until u1db adds it to its release as a dep.
-=======
->>>>>>> 578d986b
 
 # XXX -- fix me!
 # oauth is not strictly needed by us, but we need it until u1db adds it to its
